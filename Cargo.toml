--- conflicted
+++ resolved
@@ -16,10 +16,6 @@
 [dependencies]
 log = "0.4.17"
 nu-table = "0.68.0"
-<<<<<<< HEAD
-nu-protocol = "0.67.0"
-=======
 nu-protocol = "0.68.0"
->>>>>>> e3e8d8c1
 odbc-api = "0.49.0"
 anyhow = "1.0.64"