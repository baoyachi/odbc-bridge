use crate::executor::database::Options;
use crate::odbc_api::{
    buffers::{AnySlice, BufferDesc},
    sys::{Date, Time, Timestamp, NULL_DATA},
    DataType,
};
use crate::{Convert, TryConvert};
use bytes::BytesMut;
<<<<<<< HEAD
use odbc_common::odbc_api::{
    buffers::{AnySlice, BufferDesc},
    sys::{Date, Time, Timestamp, NULL_DATA},
    DataType,
};
=======
>>>>>>> 025eee47
use std::cmp::min;
#[derive(Debug, Clone)]
pub struct OdbcColumn {
    pub name: String,
    pub data_type: DataType,
    pub nullable: bool,
}

impl OdbcColumn {
    pub fn new(name: String, data_type: DataType, nullable: bool) -> Self {
        Self {
            name,
            data_type,
            nullable,
        }
    }
}

impl TryConvert<BufferDesc> for (&OdbcColumn, &Options) {
    type Error = String;

    fn try_convert(self) -> Result<BufferDesc, Self::Error> {
        let c = self.0;
        let option = self.1;
        let mut desc = BufferDesc::from_data_type(c.data_type, c.nullable)
            .ok_or_else(|| format!("covert DataType:{:?} to BufferDesc error", c.data_type))?;

        // When use `BufferKind::from_data_type` get result with `BufferKind::Text`
        // It's maybe caused panic,it need use `Option.max_str_len` to readjust size.
        // Link: <https://github.com/pacman82/odbc-api/issues/268>
        match desc {
            // TODO Notice: The kind of `BufferDesc::Text` mix up varchar or text type
            // Need to distinguish between text type or varchar type
            BufferDesc::Text { max_str_len } => {
                desc = BufferDesc::WText {
                    max_str_len: min(max_str_len, option.max_str_len),
                };
            }
            BufferDesc::WText { max_str_len } => {
                desc = BufferDesc::WText {
                    max_str_len: min(max_str_len, option.max_str_len),
                };
            }
            BufferDesc::Binary { length } => {
                desc = BufferDesc::Binary {
                    length: min(length, option.max_binary_len),
                };
            }
            _ => {}
        }

        Ok(desc)
    }
}

#[derive(Debug)]
pub struct OdbcColumnItem {
    pub odbc_type: OdbcColumnType,
    pub value: Option<BytesMut>,
}

#[derive(Debug)]
pub enum OdbcColumnType {
    Text,
    WText,
    Binary,
    Date,
    Time,
    Timestamp,
    F64,
    F32,
    I8,
    I16,
    I32,
    I64,
    U8,
    Bit,
}

impl ToString for OdbcColumnItem {
    fn to_string(&self) -> String {
        format!("{:?}", self)
    }
}

impl Convert<Vec<OdbcColumnItem>> for AnySlice<'_> {
    fn convert(self) -> Vec<OdbcColumnItem> {
        match self {
            AnySlice::Text(view) => {
                let mut buffer = Vec::with_capacity(view.len());
                for v in view.iter() {
                    if let Some(x) = v {
                        buffer.push(OdbcColumnItem {
                            odbc_type: OdbcColumnType::Text,
                            value: Some(BytesMut::from(x)),
                        });
                    } else {
                        buffer.push(OdbcColumnItem {
                            odbc_type: OdbcColumnType::Text,
                            value: None,
                        })
                    }
                }
                buffer
            }
            AnySlice::WText(view) => {
                let mut buffer = Vec::with_capacity(view.len());
                for v in view.iter() {
                    if let Some(x) = v {
                        buffer.push(OdbcColumnItem {
                            odbc_type: OdbcColumnType::WText,
                            value: Some(BytesMut::from(x.to_string().unwrap().as_bytes())),
                        });
                    } else {
                        buffer.push(OdbcColumnItem {
                            odbc_type: OdbcColumnType::WText,
                            value: None,
                        })
                    }
                }
                buffer
            }
            AnySlice::Binary(view) => {
                let mut buffer = vec![];
                for value in view.iter() {
                    if let Some(bytes) = value {
                        buffer.push(OdbcColumnItem {
                            odbc_type: OdbcColumnType::Binary,
                            value: Some(BytesMut::from(bytes)),
                        })
                    } else {
                        buffer.push(OdbcColumnItem {
                            odbc_type: OdbcColumnType::Binary,
                            value: None,
                        })
                    }
                }
                buffer
            }
            AnySlice::Date(view) => {
                let mut buffer = vec![];
                for value in view.iter() {
                    let val = value.try_convert().unwrap();
                    buffer.push(OdbcColumnItem {
                        odbc_type: OdbcColumnType::Date,
                        value: Some(BytesMut::from(val.to_string().as_bytes())),
                    })
                }
                buffer
            }
            AnySlice::Timestamp(view) => {
                let mut buffer = vec![];
                for value in view.iter() {
                    let val: time::PrimitiveDateTime = value.try_convert().unwrap();
                    buffer.push(OdbcColumnItem {
                        odbc_type: OdbcColumnType::Timestamp,
                        value: Some(BytesMut::from(val.to_string().as_bytes())),
                    })
                }
                buffer
            }
            AnySlice::Time(view) => {
                let mut buffer = vec![];
                for value in view.iter() {
                    let val = value.try_convert().unwrap();
                    buffer.push(OdbcColumnItem {
                        odbc_type: OdbcColumnType::Time,
                        value: Some(BytesMut::from(val.to_string().as_bytes())),
                    })
                }
                buffer
            }
            AnySlice::I32(view) => {
                let mut buffer = vec![];
                for value in view.iter() {
                    buffer.push(OdbcColumnItem {
                        odbc_type: OdbcColumnType::I32,
                        value: Some(BytesMut::from(value.to_string().as_bytes())),
                    })
                }
                buffer
            }
            AnySlice::Bit(view) => {
                let mut buffer = vec![];
                for value in view.iter() {
                    buffer.push(OdbcColumnItem {
                        odbc_type: OdbcColumnType::Bit,
                        value: Some(BytesMut::from(value.as_bool().to_string().as_bytes())),
                    })
                }
                buffer
            }

            AnySlice::F64(view) => {
                let mut buffer = vec![];
                for value in view.iter() {
                    buffer.push(OdbcColumnItem {
                        odbc_type: OdbcColumnType::F64,
                        value: Some(BytesMut::from(value.to_string().as_bytes())),
                    })
                }
                buffer
            }
            AnySlice::F32(view) => {
                let mut buffer = vec![];
                for value in view.iter() {
                    buffer.push(OdbcColumnItem {
                        odbc_type: OdbcColumnType::F32,
                        value: Some(BytesMut::from(value.to_string().as_bytes())),
                    })
                }
                buffer
            }
            AnySlice::I8(view) => {
                let mut buffer = vec![];
                for value in view.iter() {
                    buffer.push(OdbcColumnItem {
                        odbc_type: OdbcColumnType::I8,
                        value: Some(BytesMut::from(value.to_string().as_bytes())),
                    })
                }
                buffer
            }
            AnySlice::I16(view) => {
                let mut buffer = vec![];
                for value in view.iter() {
                    buffer.push(OdbcColumnItem {
                        odbc_type: OdbcColumnType::I16,
                        value: Some(BytesMut::from(value.to_string().as_bytes())),
                    })
                }
                buffer
            }
            AnySlice::I64(view) => {
                let mut buffer = vec![];
                for value in view.iter() {
                    buffer.push(OdbcColumnItem {
                        odbc_type: OdbcColumnType::I64,
                        value: Some(BytesMut::from(value.to_string().as_bytes())),
                    })
                }
                buffer
            }
            AnySlice::U8(view) => {
                let mut buffer = vec![];

                for value in view.iter() {
                    buffer.push(OdbcColumnItem {
                        odbc_type: OdbcColumnType::U8,
                        value: Some(BytesMut::from(vec![*value].as_slice())),
                    })
                }
                buffer
            }
            AnySlice::NullableDate(view) => {
                let (values, indicators) = view.raw_values();
                let values = values.to_vec();

                values
                    .iter()
                    .enumerate()
                    .map(|(index, value)| {
                        if indicators[index] != NULL_DATA {
                            let val = value.try_convert().unwrap();
                            OdbcColumnItem {
                                odbc_type: OdbcColumnType::Date,
                                value: Some(BytesMut::from(val.to_string().as_bytes())),
                            }
                        } else {
                            OdbcColumnItem {
                                odbc_type: OdbcColumnType::Date,
                                value: None,
                            }
                        }
                    })
                    .collect()
            }
            AnySlice::NullableTime(view) => {
                let (values, indicators) = view.raw_values();
                let values = values.to_vec();

                values
                    .iter()
                    .enumerate()
                    .map(|(index, value)| {
                        if indicators[index] != NULL_DATA {
                            let val = value.try_convert().unwrap();
                            OdbcColumnItem {
                                odbc_type: OdbcColumnType::Time,
                                value: Some(BytesMut::from(val.to_string().as_bytes())),
                            }
                        } else {
                            OdbcColumnItem {
                                odbc_type: OdbcColumnType::Time,
                                value: None,
                            }
                        }
                    })
                    .collect()
            }
            AnySlice::NullableTimestamp(view) => {
                let (values, indicators) = view.raw_values();
                let values = values.to_vec();

                values
                    .iter()
                    .enumerate()
                    .map(|(index, value)| {
                        if indicators[index] != NULL_DATA {
                            let val: time::PrimitiveDateTime = value.try_convert().unwrap();
                            OdbcColumnItem {
                                odbc_type: OdbcColumnType::Timestamp,
                                value: Some(BytesMut::from(val.to_string().as_bytes())),
                            }
                        } else {
                            OdbcColumnItem {
                                odbc_type: OdbcColumnType::Timestamp,
                                value: None,
                            }
                        }
                    })
                    .collect()
            }
            AnySlice::NullableF64(view) => {
                let (values, indicators) = view.raw_values();
                let values = values.to_vec();

                values
                    .iter()
                    .enumerate()
                    .map(|(index, value)| {
                        if indicators[index] != NULL_DATA {
                            OdbcColumnItem {
                                odbc_type: OdbcColumnType::F64,
                                value: Some(BytesMut::from(value.to_string().as_bytes())),
                            }
                        } else {
                            OdbcColumnItem {
                                odbc_type: OdbcColumnType::F64,
                                value: None,
                            }
                        }
                    })
                    .collect()
            }
            AnySlice::NullableF32(view) => {
                let (values, indicators) = view.raw_values();
                let values = values.to_vec();

                values
                    .iter()
                    .enumerate()
                    .map(|(index, value)| {
                        if indicators[index] != NULL_DATA {
                            OdbcColumnItem {
                                odbc_type: OdbcColumnType::F32,
                                value: Some(BytesMut::from(value.to_string().as_bytes())),
                            }
                        } else {
                            OdbcColumnItem {
                                odbc_type: OdbcColumnType::F32,
                                value: None,
                            }
                        }
                    })
                    .collect()
            }
            AnySlice::NullableI8(view) => {
                let (values, indicators) = view.raw_values();
                let values = values.to_vec();

                values
                    .iter()
                    .enumerate()
                    .map(|(index, value)| {
                        if indicators[index] != NULL_DATA {
                            OdbcColumnItem {
                                odbc_type: OdbcColumnType::I8,
                                value: Some(BytesMut::from(value.to_string().as_bytes())),
                            }
                        } else {
                            OdbcColumnItem {
                                odbc_type: OdbcColumnType::I8,
                                value: None,
                            }
                        }
                    })
                    .collect()
            }
            AnySlice::NullableI16(view) => {
                let (values, indicators) = view.raw_values();
                let values = values.to_vec();

                values
                    .iter()
                    .enumerate()
                    .map(|(index, value)| {
                        if indicators[index] != NULL_DATA {
                            OdbcColumnItem {
                                odbc_type: OdbcColumnType::I16,
                                value: Some(BytesMut::from(value.to_string().as_bytes())),
                            }
                        } else {
                            OdbcColumnItem {
                                odbc_type: OdbcColumnType::I16,
                                value: None,
                            }
                        }
                    })
                    .collect()
            }
            AnySlice::NullableI32(view) => {
                let (values, indicators) = view.raw_values();
                let values = values.to_vec();

                values
                    .iter()
                    .enumerate()
                    .map(|(index, value)| {
                        if indicators[index] != NULL_DATA {
                            OdbcColumnItem {
                                odbc_type: OdbcColumnType::I32,
                                value: Some(BytesMut::from(value.to_string().as_bytes())),
                            }
                        } else {
                            OdbcColumnItem {
                                odbc_type: OdbcColumnType::I32,
                                value: None,
                            }
                        }
                    })
                    .collect()
            }
            AnySlice::NullableI64(view) => {
                let (values, indicators) = view.raw_values();
                let values = values.to_vec();

                values
                    .iter()
                    .enumerate()
                    .map(|(index, value)| {
                        if indicators[index] != NULL_DATA {
                            OdbcColumnItem {
                                odbc_type: OdbcColumnType::I64,
                                value: Some(BytesMut::from(value.to_string().as_bytes())),
                            }
                        } else {
                            OdbcColumnItem {
                                odbc_type: OdbcColumnType::I64,
                                value: None,
                            }
                        }
                    })
                    .collect()
            }
            AnySlice::NullableU8(view) => {
                let (values, indicators) = view.raw_values();
                let values = values.to_vec();

                values
                    .iter()
                    .enumerate()
                    .map(|(index, value)| {
                        if indicators[index] != NULL_DATA {
                            OdbcColumnItem {
                                odbc_type: OdbcColumnType::U8,
                                value: Some(BytesMut::from(vec![*value].as_slice())),
                            }
                        } else {
                            OdbcColumnItem {
                                odbc_type: OdbcColumnType::U8,
                                value: None,
                            }
                        }
                    })
                    .collect()
            }
            AnySlice::NullableBit(view) => {
                let (values, indicators) = view.raw_values();
                let values = values.to_vec();

                values
                    .iter()
                    .enumerate()
                    .map(|(index, value)| {
                        if indicators[index] != NULL_DATA {
                            OdbcColumnItem {
                                odbc_type: OdbcColumnType::Bit,
                                value: Some(BytesMut::from(value.as_bool().to_string().as_bytes())),
                            }
                        } else {
                            OdbcColumnItem {
                                odbc_type: OdbcColumnType::Bit,
                                value: None,
                            }
                        }
                    })
                    .collect()
            }
        }
    }
}

/// Convert `odbc_api::sys::Date` to `time::Date`
///
/// # Example
///
/// ```rust
/// # use time::{Date, macros::date};
/// # use odbc_common::odbc_api::sys::Date as OdbcDate;
/// use odbc_api_helper::TryConvert;
///
/// let odbc_data = OdbcDate{year: 2020,month: 1,day: 1};
/// assert_eq!(date!(2020 - 01 - 01), odbc_data.try_convert().unwrap());
///
/// let odbc_data = OdbcDate{year: 2022,month: 12,day: 31};
/// assert_eq!(date!(2022 - 12 - 31), odbc_data.try_convert().unwrap());
///
/// ```
impl TryConvert<time::Date> for Date {
    type Error = time::Error;

    fn try_convert(self) -> Result<time::Date, Self::Error> {
        Ok(time::Date::from_calendar_date(
            self.year as i32,
            time::Month::try_from(self.month as u8)?,
            self.day as u8,
        )?)
    }
}

/// Convert `odbc_api::sys::Time` to `time::Time`
///
/// # Example
///
/// ```rust
/// # use time::{Date, macros::time};
/// # use odbc_common::odbc_api::sys::Time as OdbcTime;
/// use odbc_api_helper::TryConvert;
///
/// let odbc_time = OdbcTime { hour: 3,minute: 1,second: 1 };
/// assert_eq!(time!(03 : 01: 01), odbc_time.try_convert().unwrap());
///
/// let odbc_time = OdbcTime { hour: 19,minute: 31,second: 59 };
/// assert_eq!(time!(19 : 31 : 59), odbc_time.try_convert().unwrap());
///
/// ```
impl TryConvert<time::Time> for Time {
    type Error = time::Error;
    fn try_convert(self) -> Result<time::Time, Self::Error> {
        Ok(time::Time::from_hms(
            self.hour as u8,
            self.minute as u8,
            self.second as u8,
        )?)
    }
}

impl TryConvert<time::Time> for (Time, u32) {
    type Error = time::Error;
    fn try_convert(self) -> Result<time::Time, Self::Error> {
        let time = self.0;
        let nanosecond = self.1;

        Ok(time::Time::from_hms_nano(
            time.hour as u8,
            time.minute as u8,
            time.second as u8,
            nanosecond,
        )?)
    }
}

impl TryConvert<(time::Date, time::Time)> for Timestamp {
    type Error = time::Error;

    fn try_convert(self) -> Result<(time::Date, time::Time), Self::Error> {
        let date = Date {
            year: self.year,
            month: self.month,
            day: self.day,
        }
        .try_convert()?;
        let time = Time {
            hour: self.hour,
            minute: self.minute,
            second: self.second,
        };
        let nanosecond = self.fraction;
        let time = (time, nanosecond).try_convert()?;
        Ok((date, time))
    }
}

impl TryConvert<time::PrimitiveDateTime> for Timestamp {
    type Error = time::Error;

    fn try_convert(self) -> Result<time::PrimitiveDateTime, Self::Error> {
        let (date, time) = self.try_convert()?;
        Ok(time::PrimitiveDateTime::new(date, time))
    }
}<|MERGE_RESOLUTION|>--- conflicted
+++ resolved
@@ -6,14 +6,11 @@
 };
 use crate::{Convert, TryConvert};
 use bytes::BytesMut;
-<<<<<<< HEAD
 use odbc_common::odbc_api::{
     buffers::{AnySlice, BufferDesc},
     sys::{Date, Time, Timestamp, NULL_DATA},
     DataType,
 };
-=======
->>>>>>> 025eee47
 use std::cmp::min;
 #[derive(Debug, Clone)]
 pub struct OdbcColumn {
