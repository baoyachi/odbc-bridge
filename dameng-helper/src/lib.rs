--- conflicted
+++ resolved
@@ -12,15 +12,12 @@
 use crate::odbc_api::handles::StatementImpl;
 use crate::odbc_api::{Cursor, CursorImpl, ResultSetMetadata};
 pub use data_type::*;
-<<<<<<< HEAD
 use odbc_common::{
     error::OdbcStdResult,
     odbc_api::{
         buffers::TextRowSet, handles::StatementImpl, Cursor, CursorImpl, ResultSetMetadata,
     },
 };
-=======
->>>>>>> 025eee47
 use serde::{Deserialize, Serialize};
 use std::borrow::Cow;
 
@@ -119,10 +116,6 @@
 mod tests {
     const DAMENG_CONNECTION: &str = "Driver={DM8};Server=0.0.0.0;UID=SYSDBA;PWD=SYSDBA001;";
 
-<<<<<<< HEAD
-=======
-    use crate::odbc_api::Environment;
->>>>>>> 025eee47
     use odbc_api_helper::executor::database::{ConnectionTrait, OdbcDbConnection, Options};
     use odbc_api_helper::executor::execute::ExecResult;
     use odbc_api_helper::executor::table::{TableDescArgs, TableDescResult};
