use crate::executor::execute::ExecResult;
use crate::executor::query::QueryResult;
use crate::executor::statement::StatementInput;
use crate::executor::table::TableDescResult;
use crate::executor::SupportDatabase;
use crate::extension::odbc::OdbcColumn;
use crate::{Convert, TryConvert};
use dameng_helper::DmAdapter;
use either::Either;
use odbc_api::buffers::{AnySlice, BufferDescription, ColumnarAnyBuffer};
use odbc_api::handles::StatementImpl;
use odbc_api::{
    ColumnDescription, Connection, Cursor, CursorImpl, ParameterCollectionRef, ResultSetMetadata,
};
use std::ops::IndexMut;

pub trait ConnectionTrait {
    /// Execute a `[Statement]`  INSETT,UPDATE,DELETE
    fn execute<S>(&self, stmt: S) -> anyhow::Result<ExecResult>
    where
        S: StatementInput;

    /// Execute a `[Statement]` and return a collection Vec<[QueryResult]> on success
    fn query<S>(&self, stmt: S) -> anyhow::Result<QueryResult>
    where
        S: StatementInput;

    fn show_table(&self, table_name: Vec<String>) -> anyhow::Result<TableDescResult>;

    // begin transaction
    fn begin(&self) -> anyhow::Result<()>;

    // finish transaction
    fn finish(&self) -> anyhow::Result<()>;

    fn commit(&self) -> anyhow::Result<()>;

    fn rollback(&self) -> anyhow::Result<()>;
}

#[allow(missing_debug_implementations)]
pub struct OdbcDbConnection<'a> {
    pub conn: Connection<'a>,
    pub options: Options,
}

#[derive(Debug)]
pub struct Options {
    pub database: SupportDatabase,
    pub max_batch_size: usize,
<<<<<<< HEAD
    pub text_max_len: usize,
=======
    pub max_str_len: usize,
}

impl Options {
    // Max Buffer Size 256
    pub const MAX_BATCH_SIZE: usize = 1 << 8;
    pub const MAX_STR_LEN: usize = 1 << 8;

    pub fn new(database: SupportDatabase) -> Self {
        Options {
            database,
            max_batch_size: Self::MAX_BATCH_SIZE,
            max_str_len: Self::MAX_STR_LEN,
        }
    }

    fn check(mut self) -> Self {
        if self.max_batch_size == 0 {
            self.max_str_len = Self::MAX_BATCH_SIZE
        }

        if self.max_str_len == 0 {
            // Add default size:1MB
            self.max_str_len = 1024 * 1024
        }
        self
    }
>>>>>>> c9a90f3a
}

impl<'a> ConnectionTrait for OdbcDbConnection<'a> {
    fn execute<S>(&self, stmt: S) -> anyhow::Result<ExecResult>
    where
        S: StatementInput,
    {
        let sql = stmt.to_sql().to_string();
        match stmt.try_convert().unwrap() {
            Either::Left(params) => self.exec_result(sql, &params[..]),
            Either::Right(()) => self.exec_result(sql, ()),
        }
    }

    fn query<S>(&self, stmt: S) -> anyhow::Result<QueryResult>
    where
        S: StatementInput,
    {
        let sql = stmt.to_sql().to_string();

        match stmt.try_convert().unwrap() {
            Either::Left(params) => self.query_result(&sql, &params[..]),
            Either::Right(()) => self.query_result(&sql, ()),
        }
    }

    fn show_table(&self, table_name: Vec<String>) -> anyhow::Result<TableDescResult> {
        self.table_desc(table_name)
    }

    fn begin(&self) -> anyhow::Result<()> {
        Ok(self.conn.set_autocommit(false)?)
    }

    fn finish(&self) -> anyhow::Result<()> {
        self.conn.set_autocommit(true)?;
        Ok(())
    }

    fn commit(&self) -> anyhow::Result<()> {
        self.conn.commit()?;
        Ok(())
    }

    fn rollback(&self) -> anyhow::Result<()> {
        self.conn.rollback()?;
        Ok(())
    }
}

impl<'a> OdbcDbConnection<'a> {
    pub fn new(conn: Connection<'a>, options: Options) -> anyhow::Result<Self> {
        let options = options.check();
        let connection = Self { conn, options };
        Ok(connection)
    }

    fn exec_result<S: Into<String>>(
        &self,
        sql: S,
        params: impl ParameterCollectionRef,
    ) -> anyhow::Result<ExecResult> {
        let mut stmt = self.conn.preallocate()?;
        stmt.execute(&sql.into(), params)?;
        let row_op = stmt.row_count()?;
        let result = row_op
            .map(|r| ExecResult { rows_affected: r })
            .unwrap_or_default();
        Ok(result)
    }

    fn query_result(
        &self,
        sql: &str,
        params: impl ParameterCollectionRef,
    ) -> anyhow::Result<QueryResult> {
        let mut cursor = self
            .conn
            .execute(sql, params)?
            .ok_or_else(|| anyhow!("query error"))?;

        let mut query_result = Self::get_cursor_columns(&mut cursor)?;
        debug!("columns:{:?}", query_result.columns);

        let descs = query_result.columns.iter().map(|c| {
            <(&OdbcColumn, &Options) as TryConvert<BufferDescription>>::try_convert((
                c,
                &self.options,
            ))
            .unwrap()
        });

        let row_set_buffer =
            ColumnarAnyBuffer::try_from_description(self.options.max_batch_size, descs).unwrap();

        let mut row_set_cursor = cursor.bind_buffer(row_set_buffer).unwrap();

        let mut total_row = vec![];
        while let Some(row_set) = row_set_cursor.fetch()? {
            for index in 0..query_result.columns.len() {
                let column_view: AnySlice = row_set.column(index);
                let column_types: Vec<_> = column_view.convert();
                if index == 0 {
                    for c in column_types.into_iter() {
                        total_row.push(vec![c]);
                    }
                } else {
                    for (col_index, c) in column_types.into_iter().enumerate() {
                        let row = total_row.index_mut(col_index);
                        row.push(c)
                    }
                }
            }
        }
        query_result.data = total_row;
        Ok(query_result)
    }

    fn get_cursor_columns(cursor: &mut CursorImpl<StatementImpl>) -> anyhow::Result<QueryResult> {
        let mut query_result = QueryResult::default();
        for index in 0..cursor.num_result_cols()?.try_into()? {
            let mut column_description = ColumnDescription::default();
            cursor.describe_col(index + 1, &mut column_description)?;

            let column = OdbcColumn::new(
                column_description.name_to_string()?,
                column_description.data_type,
                column_description.could_be_nullable(),
            );
            query_result.columns.push(column);
        }
        Ok(query_result)
    }

    fn table_desc(&self, table_names: Vec<String>) -> anyhow::Result<TableDescResult> {
        let db = &self.options.database;
        match db {
            SupportDatabase::Dameng => {
                let sql = CursorImpl::get_table_sql(table_names);
                let cursor = self
                    .conn
                    .execute(&sql, ())?
                    .ok_or_else(|| anyhow!("query error"))?;
                cursor.get_table_desc()
            }
            _ => {
                bail!("current not support database:{:?}", db)
            }
        }
    }
}<|MERGE_RESOLUTION|>--- conflicted
+++ resolved
@@ -48,9 +48,6 @@
 pub struct Options {
     pub database: SupportDatabase,
     pub max_batch_size: usize,
-<<<<<<< HEAD
-    pub text_max_len: usize,
-=======
     pub max_str_len: usize,
 }
 
@@ -78,7 +75,6 @@
         }
         self
     }
->>>>>>> c9a90f3a
 }
 
 impl<'a> ConnectionTrait for OdbcDbConnection<'a> {
